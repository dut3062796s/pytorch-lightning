--- conflicted
+++ resolved
@@ -15,13 +15,7 @@
 
 @pytest.mark.parametrize('save_top_k', [-1, 0, 1, 2])
 def test_model_checkpoint_with_non_string_input(tmpdir, save_top_k):
-<<<<<<< HEAD
-    """
-    Test that None in checkpoint callback is valid and that dirpath is set correctly
-    """
-=======
     """ Test that None in checkpoint callback is valid and that chkp_path is set correctly """
->>>>>>> dd3ee408
     tutils.reset_seed()
     model = EvalModelTemplate()
 
